--- conflicted
+++ resolved
@@ -4,17 +4,8 @@
 import static hudson.util.TimeUnit2.MINUTES;
 import hudson.Extension;
 import hudson.Launcher;
-import hudson.model.BuildListener;
+import hudson.model.*;
 import hudson.model.Result;
-import hudson.model.AbstractBuild;
-import hudson.model.AbstractProject;
-import hudson.model.Descriptor;
-import hudson.model.Executor;
-<<<<<<< HEAD
-=======
-import hudson.model.Result;
-import hudson.model.Run;
->>>>>>> 030c95c6
 import hudson.tasks.BuildWrapper;
 import hudson.tasks.BuildWrapperDescriptor;
 import hudson.triggers.SafeTimerTask;
@@ -54,6 +45,12 @@
      */
     public boolean failBuild;
 
+    
+    /**
+     * Writing the build description when timeout occurred.
+     */
+    public boolean writingDescription;
+
     /**
      * The percentage of the mean of the duration of the last n successful builds
      * to wait before killing the build.
@@ -74,26 +71,15 @@
      */
     public Integer timeoutMinutesElasticDefault;
     
-    /**
-     * Writing the build description when timeout occurred.
-     */
-    public boolean writingDescription;
-
     @DataBoundConstructor
-<<<<<<< HEAD
-    public BuildTimeoutWrapper(int timeoutMinutes, boolean failBuild, boolean writingDescription) {
-=======
-    public BuildTimeoutWrapper(int timeoutMinutes, boolean failBuild, int timeoutPercentage, int timeoutMinutesElasticDefault, String timeoutType) {
+    public BuildTimeoutWrapper(int timeoutMinutes, boolean failBuild, boolean writingDescription,
+                               int timeoutPercentage, int timeoutMinutesElasticDefault, String timeoutType) {
+        this.timeoutMinutes = Math.max(3,timeoutMinutes);
+        this.failBuild = failBuild;
+        this.writingDescription = writingDescription;
         this.timeoutPercentage = timeoutPercentage;
->>>>>>> 030c95c6
-        this.timeoutMinutes = Math.max(3,timeoutMinutes);
         this.timeoutMinutesElasticDefault = Math.max(3, timeoutMinutesElasticDefault);
-        this.failBuild = failBuild;
-<<<<<<< HEAD
-        this.writingDescription = writingDescription;
-=======
         this.timeoutType = timeoutType;
->>>>>>> 030c95c6
     }
     
     @Override
@@ -112,12 +98,12 @@
 
                 public void doRun() {
                     // timed out
-<<<<<<< HEAD
+                    long effectiveTimeoutMinutes = MINUTES.convert(effectiveTimeout,MILLISECONDS);
                     String msg;
                     if (failBuild) {
-                        msg = Messages.Timeout_Message(timeoutMinutes, Messages.Timeout_Failed());
+                        msg = Messages.Timeout_Message(effectiveTimeoutMinutes, Messages.Timeout_Failed());
                     } else {
-                        msg = Messages.Timeout_Message(timeoutMinutes, Messages.Timeout_Aborted());
+                        msg = Messages.Timeout_Message(effectiveTimeoutMinutes, Messages.Timeout_Aborted());
                     }
 
                     listener.getLogger().println(msg);
@@ -129,13 +115,6 @@
                         }
                     }
 
-=======
-                    long effectiveTimeoutMinutes = MINUTES.convert(effectiveTimeout,MILLISECONDS);
-                    if (failBuild) {
-                        listener.getLogger().println("Build timed out (after " + effectiveTimeoutMinutes + " minutes). Marking the build as failed.");
-                    } else
-                        listener.getLogger().println("Build timed out (after " + effectiveTimeoutMinutes + " minutes). Marking the build as aborted.");
->>>>>>> 030c95c6
                     timeout=true;
                     Executor e = build.getExecutor();
                     if (e != null)
